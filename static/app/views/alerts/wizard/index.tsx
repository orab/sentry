--- conflicted
+++ resolved
@@ -105,9 +105,6 @@
         renderDisabled={renderNoAccess}
       >
         {({hasFeature}) => (
-<<<<<<< HEAD
-          <WizardButtonContainer>
-=======
           <WizardButtonContainer
             onClick={() =>
               trackAnalyticsEvent({
@@ -118,7 +115,6 @@
               })
             }
           >
->>>>>>> 46d87f10
             <CreateAlertButton
               organization={organization}
               projectSlug={project.slug}
