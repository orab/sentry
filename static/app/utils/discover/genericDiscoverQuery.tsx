--- conflicted
+++ resolved
@@ -20,14 +20,11 @@
   pageLinks: null | string;
 };
 
-<<<<<<< HEAD
-=======
 type OptionalContextProps = {
   eventView?: EventView | ImmutableEventView;
   orgSlug?: string;
 };
 
->>>>>>> 9e396dbb
 type BaseDiscoverQueryProps = {
   api: Client;
   /**
@@ -59,13 +56,6 @@
   referrer?: string;
 };
 
-<<<<<<< HEAD
-export type DiscoverQueryProps = BaseDiscoverQueryProps & {
-  orgSlug: string;
-};
-
-type RequestProps<P> = DiscoverQueryProps & P;
-=======
 export type DiscoverQueryPropsWithContext = BaseDiscoverQueryProps & OptionalContextProps;
 export type DiscoverQueryProps = BaseDiscoverQueryProps & {
   orgSlug: string;
@@ -74,41 +64,11 @@
 
 type InnerRequestProps<P> = DiscoverQueryProps & P;
 type OuterRequestProps<P> = DiscoverQueryPropsWithContext & P;
->>>>>>> 9e396dbb
 
 export type ReactChildrenProps<T> = {
   children?: (props: GenericChildrenProps<T>) => React.ReactNode;
 };
 
-<<<<<<< HEAD
-type Props<T, P> = RequestProps<P> &
-  ReactChildrenProps<T> & {
-    /**
-     * Route to the endpoint
-     */
-    route: string;
-    /**
-     * Allows components to modify the payload before it is set.
-     */
-    getRequestPayload?: (props: Props<T, P>) => any;
-    /**
-     * An external hook in addition to the event view check to check if data should be refetched
-     */
-    shouldRefetchData?: (prevProps: Props<T, P>, props: Props<T, P>) => boolean;
-    /**
-     * A hook before fetch that can be used to do things like clearing the api
-     */
-    beforeFetch?: (api: Client) => void;
-    /**
-     * A hook to modify data into the correct output after data has been received
-     */
-    afterFetch?: (data: any, props?: Props<T, P>) => T;
-    /**
-     * A hook for parent orchestrators to pass down data based on query results, unlike afterFetch it is not meant for specializations as it will not modify data.
-     */
-    didFetch?: (data: T) => void;
-  };
-=======
 type ComponentProps<T, P> = {
   /**
    * Route to the endpoint
@@ -138,7 +98,6 @@
 
 type Props<T, P> = InnerRequestProps<P> & ReactProps<T> & ComponentProps<T, P>;
 type OuterProps<T, P> = OuterRequestProps<P> & ReactProps<T> & ComponentProps<T, P>;
->>>>>>> 9e396dbb
 
 type State<T> = {
   tableFetchID: symbol | undefined;
