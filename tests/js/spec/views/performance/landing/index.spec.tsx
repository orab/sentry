import {mountWithTheme} from 'sentry-test/enzyme';
import {initializeOrg} from 'sentry-test/initializeOrg';

import {Project} from 'app/types';
import EventView from 'app/utils/discover/eventView';
import {PerformanceLanding} from 'app/views/performance/landing';
import {LandingDisplayField} from 'app/views/performance/landing/utils';

function initializeData(settings?: {
  query?: {};
  features?: string[];
  projects?: Project[];
  project?: Project;
}) {
  // @ts-expect-error
  const _defaultProject = TestStubs.Project();
  const _settings = {
    query: {},
    features: [],
    projects: [_defaultProject],
    project: _defaultProject,
    ...settings,
  };
  const {query, features} = _settings;

  // @ts-expect-error
  const projects = [TestStubs.Project()];
  const [project] = projects;

  // @ts-expect-error
  const organization = TestStubs.Organization({
    features,
    projects,
  });
  const router = {
    location: {
      query: {
        ...query,
      },
    },
  };
  const initialData = initializeOrg({organization, projects, project, router});
  return initialData;
}

const WrappedComponent = ({data}) => {
  const eventView = EventView.fromLocation(data.router.location);
  return (
    <PerformanceLanding
      organization={data.organization}
      location={data.router.location}
      eventView={eventView}
      projects={data.projects}
      shouldShowOnboarding={false}
      handleSearch={() => {}}
      handleTrendsClick={() => {}}
      setError={() => {}}
    />
  );
};

describe('Performance > Landing > Index', function () {
  beforeEach(function () {
    // @ts-expect-error
    MockApiClient.addMockResponse({
      url: '/organizations/org-slug/sdk-updates/',
      body: [],
    });
    // @ts-expect-error
    MockApiClient.addMockResponse({
      url: '/prompts-activity/',
      body: {},
    });
    // @ts-expect-error
    MockApiClient.addMockResponse({
      method: 'GET',
      url: `/organizations/org-slug/key-transactions-list/`,
      body: [],
    });
    // @ts-expect-error
    MockApiClient.addMockResponse({
      method: 'GET',
      url: `/organizations/org-slug/legacy-key-transactions-count/`,
      body: [],
    });
  });

  afterEach(function () {
    // @ts-expect-error
    MockApiClient.clearMockResponses();
  });

  it('renders basic UI elements', async function () {
    const data = initializeData();

    const wrapper = mountWithTheme(<WrappedComponent data={data} />, data.routerContext);
    // @ts-expect-error
    await tick();
    wrapper.update();

    expect(wrapper.find('div[data-test-id="performance-landing-v3"]').exists()).toBe(
      true
    );
  });

  it('renders frontend pageload view', async function () {
    const data = initializeData({
      query: {landingDisplay: LandingDisplayField.FRONTEND_PAGELOAD},
    });

    const wrapper = mountWithTheme(<WrappedComponent data={data} />, data.routerContext);
    // @ts-expect-error
    await tick();
    wrapper.update();

    expect(wrapper.find('div[data-test-id="frontend-pageload-view"]').exists()).toBe(
      true
    );

<<<<<<< HEAD
    expect(wrapper.find('_MiniChartContainer')).toHaveLength(3);
    expect(
      wrapper.find('_MiniChartContainer GenericPerformanceWidget').at(0).text()
    ).toEqual('LCP Distribution');
    expect(wrapper.find('Table')).toHaveLength(1);
=======
    expect(wrapper.find('Table').exists()).toBe(true);
  });

  it('renders frontend other view', async function () {
    const data = initializeData({
      query: {landingDisplay: LandingDisplayField.FRONTEND_OTHER},
    });

    const wrapper = mountWithTheme(<WrappedComponent data={data} />, data.routerContext);
    // @ts-expect-error
    await tick();
    wrapper.update();

    expect(wrapper.find('Table').exists()).toBe(true);
  });

  it('renders backend view', async function () {
    const data = initializeData({
      query: {landingDisplay: LandingDisplayField.BACKEND},
    });

    const wrapper = mountWithTheme(<WrappedComponent data={data} />, data.routerContext);
    // @ts-expect-error
    await tick();
    wrapper.update();

    expect(wrapper.find('Table').exists()).toBe(true);
  });

  it('renders mobile view', async function () {
    const data = initializeData({
      query: {landingDisplay: LandingDisplayField.MOBILE},
    });

    const wrapper = mountWithTheme(<WrappedComponent data={data} />, data.routerContext);
    // @ts-expect-error
    await tick();
    wrapper.update();

    expect(wrapper.find('Table').exists()).toBe(true);
  });

  it('renders all transactions view', async function () {
    const data = initializeData({
      query: {landingDisplay: LandingDisplayField.ALL},
    });

    const wrapper = mountWithTheme(<WrappedComponent data={data} />, data.routerContext);
    // @ts-expect-error
    await tick();
    wrapper.update();

    expect(wrapper.find('Table').exists()).toBe(true);
>>>>>>> 33ae660d
  });
});<|MERGE_RESOLUTION|>--- conflicted
+++ resolved
@@ -117,14 +117,11 @@
       true
     );
 
-<<<<<<< HEAD
     expect(wrapper.find('_MiniChartContainer')).toHaveLength(3);
     expect(
       wrapper.find('_MiniChartContainer GenericPerformanceWidget').at(0).text()
     ).toEqual('LCP Distribution');
     expect(wrapper.find('Table')).toHaveLength(1);
-=======
-    expect(wrapper.find('Table').exists()).toBe(true);
   });
 
   it('renders frontend other view', async function () {
@@ -177,6 +174,5 @@
     wrapper.update();
 
     expect(wrapper.find('Table').exists()).toBe(true);
->>>>>>> 33ae660d
   });
 });