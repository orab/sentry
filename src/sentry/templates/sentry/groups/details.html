--- conflicted
+++ resolved
@@ -77,15 +77,15 @@
           <ul class="dropdown-menu">
             {% if can_admin_event %}
                 {% if not group.is_muted %}
-                    <li><a href="{% url 'sentry-api-set-group-mute' group.team.slug project.slug group.id %}">{% trans "Mute Event" %}</a></li>
+                    <li><a href="{% url 'sentry-api-set-group-mute' group.organization.slug project.slug group.id %}">{% trans "Mute Event" %}</a></li>
                 {% elif not group.is_resolved %}
-                    <li><a href="{% url 'sentry-api-set-group-unresolve' group.team.slug project.slug group.id %}">{% trans "Unmute Event" %}</a></li>
+                    <li><a href="{% url 'sentry-api-set-group-unresolve' group.organization.slug project.slug group.id %}">{% trans "Unmute Event" %}</a></li>
                 {% endif %}
                 {% url 'sentry-group' group.team.slug group.project.slug group.id as group_link %}
                 <li>
                     <a href="javascript:void(0)"
-                       data-public-url="{% url 'sentry-api-set-group-public' group.team.slug group.project.slug group.id %}"
-                       data-private-url="{% url 'sentry-api-set-group-private' group.team.slug group.project.slug group.id %}"
+                       data-public-url="{% url 'sentry-api-set-group-public' group.organization.slug group.project.slug group.id %}"
+                       data-private-url="{% url 'sentry-api-set-group-private' group.organization.slug group.project.slug group.id %}"
                        data-share-url="{% absolute_uri group_link %}"
                        data-public="{% if group.is_public %}true{% else %}false{% endif %}"
                        class="share-link">{% trans "Share Event" %}</a>
@@ -95,11 +95,11 @@
                 {% endfor %}
                 {% endif %}
                 <li><a {% if event.id %}
-                href="{% url 'sentry-group-event-json' group.team.slug project.slug group.id event.id %}"{% else %}
-                href="{% url 'sentry-group-event-json' group.team.slug project.slug group.id 'latest' %}"{% endif %}
+                href="{% url 'sentry-group-event-json' group.organization.slug project.slug group.id event.id %}"{% else %}
+                href="{% url 'sentry-group-event-json' group.organization.slug project.slug group.id 'latest' %}"{% endif %}
                 >{% trans "Raw JSON Data" %}</a></li>
                 {% if can_admin_event %}
-                    <li><a href="{% url 'sentry-api-remove-group' group.team.slug project.slug group.id %}"
+                    <li><a href="{% url 'sentry-api-remove-group' group.organization.slug project.slug group.id %}"
                            onclick="return confirm('{% trans "Are you sure you wish to delete all data for this event?" %}');">{% trans "Remove Event Data" %}</a></li>
                 {% endif %}
             </ul>
@@ -156,8 +156,8 @@
 
             <div class="btn-toolbar event-toolbar">
                 <!-- We switch the ordering of events here as it makes more sense visually -->
-                <a class="btn btn-default btn-lg pull-left prev {% if not next_event %} disabled{% endif %}"{% if next_event %} href="{% url 'sentry-group-event' group.team.slug group.project.slug group.id next_event.id %}"{% endif %}><span></span> {% trans "Newer Event" %}</a>
-                <a class="btn btn-default btn-lg pull-right next {% if not prev_event %} disabled{% endif %}"{% if prev_event %} href="{% url 'sentry-group-event' group.team.slug group.project.slug group.id prev_event.id %}"{% endif %}>{% trans "Older Event" %} <span></span></a>
+                <a class="btn btn-default btn-lg pull-left prev {% if not next_event %} disabled{% endif %}"{% if next_event %} href="{% url 'sentry-group-event' group.organization.slug group.project.slug group.id next_event.id %}"{% endif %}><span></span> {% trans "Newer Event" %}</a>
+                <a class="btn btn-default btn-lg pull-right next {% if not prev_event %} disabled{% endif %}"{% if prev_event %} href="{% url 'sentry-group-event' group.organization.slug group.project.slug group.id prev_event.id %}"{% endif %}>{% trans "Older Event" %} <span></span></a>
                 <h4>
                 <span title="{{ event.datetime }}">{% localized_datetime event.datetime %}</span> [{{ event.size|filesizeformat }}]<br><small>ID: {{ event.event_id }}</small></h4>
             </div>
@@ -166,7 +166,6 @@
                 <div class="alert alert-info">This event has been muted. You will not be notified of any changes and it will not show up in the default feed.</div>
             {% endif %}
 
-<<<<<<< HEAD
             {% if event.has_two_part_message %}
                 <div class="box">
                   <div class="box-header">
@@ -175,14 +174,6 @@
                   <div class="box-content with-padding">
                     <pre id="full-message">{{ event.message }}</pre>
                   </div>
-=======
-                <div class="btn-toolbar event-toolbar">
-                    <!-- We switch the ordering of events here as it makes more sense visually -->
-                    <a class="btn pull-left prev {% if not next_event %} disabled{% endif %}"{% if next_event %} href="{% url 'sentry-group-event' group.organization.slug group.project.slug group.id next_event.id %}"{% endif %}><span></span> {% trans "Newer Event" %}</a>
-                    <a class="btn pull-right next {% if not prev_event %} disabled{% endif %}"{% if prev_event %} href="{% url 'sentry-group-event' group.organization.slug group.project.slug group.id prev_event.id %}"{% endif %}>{% trans "Older Event" %} <span></span></a>
-                    <h4>
-                    Event at <span title="{{ event.datetime }}">{% localized_datetime event.datetime %}</span> [{{ event.size|filesizeformat }}]<br><small>ID: {{ event.event_id }}</small></h4>
->>>>>>> ec8e801d
                 </div>
             {% endif %}
 
@@ -193,13 +184,8 @@
 {% endblock %}
 
 {% block sidebar %}
-<<<<<<< HEAD
     <ul class="nav nav-stacked hidden-xs">
-        <li{% if page == 'details' %} class="active"{% endif %}><a href="{% url 'sentry-group' group.team.slug group.project.slug group.id %}">Aggregate</a></li>
-=======
-    <ul class="nav nav-list">
         <li{% if page == 'details' %} class="active"{% endif %}><a href="{% url 'sentry-group' group.organization.slug group.project.slug group.id %}">Aggregate</a></li>
->>>>>>> ec8e801d
         <li{% if page == 'tag_list' %} class="active"{% endif %}>
             <a href="{% url 'sentry-group-tags' group.organization.slug group.project.slug group.id %}">{% trans "Tags" %}</a>
         </li>
@@ -220,7 +206,6 @@
                 <dt>{% trans "Reopened:" %}</dt>
                 <dd class="pretty-date align-right" data-datetime="{% localized_datetime group.active_at "c" %}">{{ group.active_at|timesince }}</dd>
             {% endif %}
-<<<<<<< HEAD
             <dt>{% trans "Last Seen:" %}</dt>
             <dd class="pretty-date align-right" data-datetime="{% localized_datetime group.last_seen "c" %}">{{ group.last_seen|timesince }}</dd>
             {% if group.avg_time_spent %}
@@ -229,41 +214,6 @@
             {% endif %}
         </dl>
     </div>
-=======
-        </ul>
-    {% endif %}
-
-    <ul class="nav nav-list">
-        <li class="nav-header">{% trans "Actions" %}</li>
-        {% if can_admin_event %}
-            {% if not group.is_muted %}
-                <li><a href="{% url 'sentry-api-set-group-mute' group.organization.slug project.slug group.id %}">{% trans "Mute Event" %}</a></li>
-            {% elif not group.is_resolved %}
-                <li><a href="{% url 'sentry-api-set-group-unresolve' group.organization.slug project.slug group.id %}">{% trans "Unmute Event" %}</a></li>
-            {% endif %}
-            {% url 'sentry-group' group.organization.slug group.project.slug group.id as group_link %}
-            <li>
-                <a href="javascript:void(0)"
-                   data-public-url="{% url 'sentry-api-set-group-public' group.organization.slug group.project.slug group.id %}"
-                   data-private-url="{% url 'sentry-api-set-group-private' group.organization.slug group.project.slug group.id %}"
-                   data-share-url="{% absolute_uri group_link %}"
-                   data-public="{% if group.is_public %}true{% else %}false{% endif %}"
-                   class="share-link">{% trans "Share Event" %}</a>
-            </li>
-            {% for label, link, is_active in group|get_actions:request %}
-                <li><a href="{{ link }}">{{ label }}</a></li>
-            {% endfor %}
-        {% endif %}
-        <li><a {% if event.id %}
-        href="{% url 'sentry-group-event-json' group.organization.slug project.slug group.id event.id %}"{% else %}
-        href="{% url 'sentry-group-event-json' group.organization.slug project.slug group.id 'latest' %}"{% endif %}
-        >{% trans "Raw JSON Data" %}</a></li>
-        {% if can_remove_event %}
-            <li><a href="{% url 'sentry-api-remove-group' group.organization.slug project.slug group.id %}"
-                   onclick="return confirm('{% trans "Are you sure you wish to delete all data for this event?" %}');">{% trans "Remove Event Data" %}</a></li>
-        {% endif %}
-    </ul>
->>>>>>> ec8e801d
 
     <div class="hidden-xs">
       {% for tag in group.get_tags %}
