--- conflicted
+++ resolved
@@ -268,11 +268,7 @@
     const value = dataRow[fieldName];
     if (tableData.meta[fieldName] === 'integer' && defined(value)) {
       return (
-<<<<<<< HEAD
-        <Tooltip title={value.toLocaleString()} containerDisplayMode="inline">
-=======
         <Tooltip title={value.toLocaleString()} containerDisplayMode="block">
->>>>>>> 4ef22cbc
           <CellAction
             column={column}
             dataRow={dataRow}
