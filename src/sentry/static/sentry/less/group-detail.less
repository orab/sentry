/**
* Group Detail
* ============================================================================
*/

.group-detail {
  position: relative;
  margin: 0 0 20px;
  clear: both;

  h3 {
    color: @gray-darkest;
    font-size: 22px;
    margin: 0 0 8px;
    text-overflow: ellipsis;
    white-space: nowrap;
    overflow: hidden;
    line-height: 1.1;

    em {
      font-style: normal;
    }

  }

  .short-id {
    text-transform: lowercase;
  }

  .event-message, .event-meta {
    line-height: 1.2;
  }

  .error-level,
  .event-type {
    padding: 0;
    border-radius: 2px;
    margin-right: 8px;
    display: inline-block;
    position: relative;
    top: 3px;
    .square(13px);
    text-indent: -9999em;
    display: inline-block;
    border-radius: 15px;
  }

  .event-meta {
    font-size: 80%;
    margin-top: 6px;
  }

  .event-annotation {
    display: inline-block;
    margin: 0 0 5px 9px;
    font-size: 13px;
    line-height: 1;
    border-left: 1px solid lighten(@trim, 6);
    padding-left: 9px;
    height: 13px;

    a {
      color: lighten(@gray, 12);

      &:hover {
        color: @gray;
      }
    }
  }

  .count span {
    font-size: 22px;
    display: block;
    line-height: 1.2;
  }

  .is-assigned {
    clear: both;
    text-align: right;
    font-size: 14px;
    padding-top: 7px;
  }

  .assigned-to {
    text-align: right;
    position: relative;

    .btn-group {
      float: right;
    }

  }

  .meta {
    margin: 0 0 15px;
    color: #949ea4;
  }

  .group-actions {
    margin-top: 15px;

    .btn-group {
      margin-right: 5px;
    }

    .more .icon-arrow-down {
      margin-left: 5px;
    }

    .group-resolve .icon-checkmark {
      font-size: 13px;
    }

    .group-resolve.active {
      background: @green;
      color: #fff;
      border-color: @green-dark;
      text-shadow: 0 1px 0 rgba(0,0,0, .15);
    }

    .group-bookmark .icon-star-solid {
      position: relative;
      top: 1px;
      margin-left: -1px;
      margin-right: -1px;
    }

    .group-bookmark.active {
      background: @yellow-orange;
      color: #fff;
      border-color: darken(@yellow-orange, 15);
      text-shadow: 0 1px 0 rgba(0,0,0, .15);
    }

    .group-remove:hover {
      color: #fff;
      background: @red;
      border-color: @red-dark;
      text-shadow: 0 1px 0 rgba(0,0,0, .15);
    }

    .clearfix;

    .id-label {
      background: #fff;
      max-width: 200px;
      white-space: nowrap;
      overflow: hidden;
      text-overflow: ellipsis;
    }
  }

  .resolve-dropdown {
    .group-resolve {
      padding-left: 6px !important;
      padding-right: 6px !important;
    }

    .dropdown-menu {
      width: 240px;
      top: 28px;
      left: -7px;

      li a {
        white-space: normal;
        padding: 3px 12px;
      }
    }
  }

  .severity {
    display: inline-block;
    position: relative;
    top: -7px;
    padding: 0 10px;
  }

  .nav-tabs {
    margin-top: 25px;
    margin-bottom: 0;
  }

  // loading indicator for the group needs extra fixing up.
  .assignee-selector {
    display: inline-block;

    .loading {
      margin: 0;

      .loading-indicator {
        left: auto!important;
        right: 0!important;
      }
    }
  }

  &:before {
    position: absolute;
    display: block;
    content: "";
    bottom: -1px;
    left: -40px;
    right: -40px;
    height: 1px;
    background: @trim;
  }
}

.seen-by {
  margin-top: 15px;
  float: right;

  ul {
    .list-unstyled;

    li:first-child {
      background: @white-darker;
      color: darken(@gray, 10);
      border-radius: 2px;
      .square(28px);
      line-height: 26px;
      text-align: center;

      .icon-eye {
        opacity: .4;
        position: relative;
        top: 2px;
      }
    }

    li {
      float: left;
      margin-left: 5px;

      .avatar {
        display: inline-block;
        position: relative;
        .square(28px);
      }
    }
  }
}

.group-notifications, .group-privacy {
  float: left;
  margin: 22px 0 0 22px;
  font-size: 14px;

  a {
    color: @gray-dark;
    &:hover {
      color: @gray-darker;
    }
  }

  .icon {
    color: @gray-lighter;
    font-size: 16px;
    margin-right: 7px;
    position: relative;
    top: 1px;
  }

  &.on, &.on a:hover {
    .icon {
      color: @red;
      &:after {
        border-color: @red !important;
      }
    }
  }
}

.group-notifications {
  .icon {
    position: relative;
    &:before {
      content: "\e607";
    }
  }

  &.on, a:hover {
    .icon {
      color: @red;
    }
  }
}

.group-privacy {
  .icon {
    &:before {
      content: "\e007";
    }
  }

  &.on, a:hover {
    .icon {
      &:before {
        content: "\e008";
      }
    }
  }
}

// Group Overview

.group-overview {
  .bar-chart {
    figure a {
      height: 70px;
    }
  }
  .bar-chart-small {
    figure a {
      height: 40px;
    }
  }
}

.group-stats-column {
  float: right;
}

.group-stats {
  font-size: 14px;

  h6 {
    font-size: 14px;
    margin-bottom: 15px;
    position: relative;
    color: @gray-dark;

    > span {
      background: @white;
      padding-right: 7px;
    }

    &:before {
      display: block;
      position: absolute;
      content: "";
      border-top: 1px solid lighten(@trim, 3);
      left: 0;
      right: 0;
      top: 50%;
      z-index: -1;
    }

    &.first-seen, &.last-seen {
      &:before {
        right: 16px;
      }

      &:after {
        display: block;
        position: absolute;
        content: "";
        border-radius: 9px;
        .square(9px);
        right: 0;
        top: 3px;
      }

      &.first-seen:after {
        background-color: @pink;
      }

      &.last-seen:after {
        background-color: @green;
      }
    }
  }

  .bar-chart figure a {
    height: 50px;

    span {
      background: @purple-light;
    }

    &:hover span {
      background: @blue;
    }
  }

  dl {
    margin: 0 0 15px;

    dt {
      float: left;
      font-weight: normal;
      line-height: 1.8;
    }

    dd {
      text-align: right;
      line-height: 1.8;
    }
  }

  .btn-subscribe {
    padding: 4px 10px;

    .icon-signal {
      margin-right: 5px;
    }

    &.subscribed {
      .icon-signal {
        color: @blue;
      }
    }
  }

  .help-block {
    font-size: 100%;
    line-height: 1.3;
    margin-bottom: 15px;
  }
}

/**
* Activity
* ============================================================================
*/

.activity-container {
  position: relative;
  margin-bottom: 0;

  .activity-notes {
    .nav {
      padding: 7px 20px 0;
      border-bottom: 1px solid lighten(@trim, 5);
      margin-bottom: 0;

      li {
        margin-right: 13px;

        &.markdown {
          margin-right: 3px;
        }
      }

      > li a {
        font-size: 15px;
        padding-bottom: 5px;
      }
    }
  }

  .activity-field {
    .transition(padding .2s ease-in-out);
    margin: -15px -20px 0;

    textarea, .note-preview {
      display: block;
      width: 100%;
      min-height: 140px;
      max-height: 1000px;
      max-width: 100%;
      margin: 0;
      border: 0;
      padding: 15px 20px 0;
      overflow: auto;

      .placeholder(@gray-lighter);

      &:focus {
        outline: 0;
      }
    }

    .note-preview {
      padding-bottom: 8px;
    }

    .activity-actions {
      height: 35px;
      line-height: 35px;
      padding-left: 15px;
      border-top: 1px solid @trim;
      .transition(opacity .2s ease-in-out);

      .btn {
        float: right;
        font-size: 13px;
        margin: -1px -1px -1px;
        border-radius: 0 0 3px;
      }
    }

    &.error {
      border: 1px solid @red;
      margin: -9px -16px;
      border-radius: 3px;

      &:before {
        display: block;
        content:"";
        width: 0;
        height: 0;
        border-top: 7px solid transparent;
        border-bottom: 7px solid transparent;
        border-right: 7px solid @trim;
        position: absolute;
        left: -7px;
        top: 10px;
      }

      &:after {
        display: block;
        content:"";
        width: 0;
        height: 0;
        border-top: 6px solid transparent;
        border-bottom: 6px solid transparent;
        border-right: 6px solid #fff;
        position: absolute;
        left: -6px;
        top: 11px;
      }

      .activity-actions .btn {
        border-bottom-color: @red;
        border-right-color: @red;
      }
    }
  }

  > ul {
    .list-unstyled();
    margin-bottom: 0;

    > li {
      padding-bottom: 20px;
    }

    .activity-note {
      position: relative;

      &:hover {
        .editor-tools {
          display: inline !important;
        }
      }

      .avatar {
        position: absolute;
        left: 0;
        top: 0;
        .square(38px);
      }

      .activity-bubble {
        background: #fff;
        border: 1px solid @trim;
        margin-left: 50px;
        border-radius: 3px;
        font-size: 15px;
        line-height: 22px;
        padding: 15px 20px 0;
        position: relative;

        &:before {
          display: block;
          content:"";
          width: 0;
          height: 0;
          border-top: 7px solid transparent;
          border-bottom: 7px solid transparent;
          border-right: 7px solid @trim;
          position: absolute;
          left: -7px;
          top: 12px;
        }

        &:after {
          display: block;
          content:"";
          width: 0;
          height: 0;
          border-top: 6px solid transparent;
          border-bottom: 6px solid transparent;
          border-right: 6px solid #fff;
          position: absolute;
          left: -6px;
          top: 13px;
        }

        h1, h2, h3, h4, p, ul:not(.nav), ol, pre, hr, blockquote {
          margin-bottom: 15px;
        }
        ul:not(.nav), ol {
          padding-left: 20px;
        }

        ul {
          list-style: disc;
        }

        p {
          a {
            word-wrap: break-word;
          }
        }

        blockquote {
          font-size: 15px;
          background: @white-darker;

          p:last-child {
            margin-bottom: 0;
          }
        }

        .activity-author {
          font-weight: 600;
          margin-bottom: 5px;
          font-size: 13px;
          padding: 0 20px 8px;
          margin: -6px -20px 15px;
          border-bottom: 1px solid lighten(@trim, 5);

          small {
            font-weight: 300;
            margin-left: 10px;
          }

          .editor-tools {
            display: none;

            a {
              padding: 0 7px;
              border-left: 1px solid lighten(@trim, 5);
              color: @gray;
              font-weight: normal;
              &:hover { color: #666; }
              &:hover.danger { color: #d21c25; }
              &:first-child { margin-left: 7px; }
            }
          }
        }

        time {
          float: right;
          color: @gray-light;
          font-style: normal;
          font-size: 14px;
        }
      }
    }

    .activity-item {
      position: relative;
      font-size: 13px;
      color: @gray-dark;

      &:before {
        position: absolute;
        display: block;
        content: "";
        top: 11px;
        left: 0;
        right: 0;
        border-top: 1px solid @trim;
        z-index: -1;
        opacity: .6;
      }

      .avatar {
        width: 18px;
        height: 18px;
        margin-right: 4px;
        border-radius: 2px;
        position: relative;
        top: -2px;
        left: 0;
        z-index: 2;
        display: inline-block;

        &.sentry {
          color: @gray-darker;
          font-size: 16px;
          background: @white;
          top: -4px;
        }
      }

      time {
        color: @gray-light;
        margin-left: 5px;
        float: right;
        background: @white;
        padding-left: 8px;
      }

      .activity-author {
        font-weight: 600;
        color: @gray-darker;
      }

      .activity-item-content {
        display: inline;
        padding-right: 8px;
        background: @white;
      }
    }
  }

  .post-box {
    margin: -0 -0 5px;
  }
}

/**
* Event Details
* ============================================================================
*/

.event-details-container {
  display: flex;
  margin: -20px -40px;

  .primary {
    flex: 1;

    .box {
      border-radius: 0;
      box-shadow: none;
      padding: 25px 30px 25px 40px;
      border: 0;
      border-top: 1px solid lighten(@trim, 4);
      margin: 0;

      .box-header {
        background: none;
        border-bottom: none;
        padding: 0;

        h3 {
          font-size: 14px;
          text-transform: uppercase;
          margin-bottom: 20px;
          color: @gray-light;
        }
      }

      .box-content.with-padding {
        padding: 0;
      }
    }
  }

  .secondary {
    width: 365px;
    padding: 30px 40px 30px 30px;
    border-left: 1px solid @trim;
  }
}

/*
* Context callout
* ============================================================================
*/

.context-summary {
  display: flex;
  padding: 25px 30px 25px 40px;
  border-top: 1px solid lighten(@trim, 4);

  .context-item {
    flex: 1;
<<<<<<< HEAD
    padding-top: 4px;
    padding-left: 64px;
=======
    padding: 20px 20px 17px;
    border-left: 1px solid lighten(@trim, 5);
    padding-left: 76px;
>>>>>>> e0db6edb
    position: relative;
    min-height: 48px;
    max-width: 33.3%;

    .context-item-icon {
      position: absolute;
      left: 0;
      top: 0;
      .square(48px);
      background-repeat: no-repeat;
      background-position: center;
      background-image: url(../images/icons/context/unknown.svg);
      background-size: 48px 48px;
    }

    &:first-child {
      border: 0;
    }

    h3, p {
      margin: 0 0 8px;
    }

    h3 {
      .truncate;
      font-size: 16px;
      line-height: 1;
    }

    p {
      font-size: 13px;
      line-height: 1.4;

      &:last-child {
        margin: 0;
      }
    }

    &.ipad .context-item-icon {
      background-image: url(../images/icons/context/ipad.svg);
    }

    &.ipod, &.iphone {
      .context-item-icon {
        background-image: url(../images/icons/context/iphone.svg);
      }
    }

    &.android-phone {
      .context-item-icon {
        background-image: url(../images/icons/context/android-phone.svg);
      }
    }

    &.android-tablet {
      .context-item-icon {
        background-image: url(../images/icons/context/android-tablet.svg);
      }
    }

    &.ios, &.macos, &.tvos, &.mac-os-x, &.mac {
      .context-item-icon {
        background-image: url(../images/icons/context/ios.svg);
        top: 13px;
      }
    }

    &.android .context-item-icon {
      background-image: url(../images/icons/context/android.svg);
      top: 14px;
    }

    &.windows .context-item-icon {
      background-image: url(../images/icons/context/windows.png);
    }

    &.linux .context-item-icon {
      background-image: url(../images/icons/context/linux.png);
    }

    &.ubuntu .context-item-icon {
      background-image: url(../images/icons/context/ubuntu.png);
    }

    &.firefox .context-item-icon {
      background-image: url(../images/icons/context/firefox.png);
    }

    &.chrome, &.chrome-mobile, &.chrome-mobile-ios {
      .context-item-icon {
        background-image: url(../images/icons/context/chrome.png);
      }
    }

    &.chromium .context-item-icon {
      background-image: url(../images/icons/context/chromium.png);
    }

    &.edge .context-item-icon {
      background-image: url(../images/icons/context/edge.png);
    }

    &.internet-explorer .context-item-icon {
      background-image: url(../images/icons/context/internet-explorer.png);
    }

    &.opera .context-item-icon {
      background-image: url(../images/icons/context/opera.png);
    }

    &.playstation .context-item-icon {
      background-image: url(../images/icons/context/playstation.png);
    }
  }
}

/**
* Event Toolbar
* ============================================================================
*/

.event-toolbar {
  position: relative;
  margin-bottom: -5px;
  z-index: 1;
  .clearfix;
  padding: 15px 30px 15px 40px;

  h4 {
    line-height: 1.3;
    margin: 0;
    font-size: 16px;
  }

  .icon-skip-forward, .icon-skip-back {
    position: relative;
    top: 1px;
  }

  time {
    color: @gray-dark;
  }

  .icon-alert {
    margin-left: 5px;
    color: @yellow-orange;
    font-size: 14px;
  }

  .json-link {
    margin-left: 8px;
    padding-left: 8px;
    position: relative;

    &:before {
      display: block;
      position: absolute;
      content: "";
      left: 0;
      top: 2px;
      height: 14px;
      border-left: 1px solid @trim;
    }
  }
}

.sticky .event-toolbar {
  margin: 0 0 0 200px;
  padding-left: 20px;
  padding-right: 20px;
}

.sticky + div .event {
  margin-top: 82px;
}

.module-user .avatar {
  .square(64px);

  img {
    height: 100%;
    width: 100%;
  }
}

.event-stats {
  padding-top: 84px;
  margin-top: -84px;
}

.event-stats {
  h6 {
    font-size: 14px;
    margin-bottom: 15px;
    position: relative;

    > span {
      background: @white-dark;
      padding-right: 7px;
    }

    &:before {
      display: block;
      position: absolute;
      content: "";
      border-top: 1px solid lighten(@trim, 9);
      left: 0;
      right: 0;
      top: 50%;
      z-index: -1;
    }
  }
}

.sticky-sidebar {
  .event-stats {
    position: fixed;
    top: 84px;
    right: 20px;
  }
}

.user-widget {
  position: relative;
  margin-bottom: 20px;

  .avatar {
    .square(48px);
    position: absolute;
    top: 0;
    right: 0;
    box-shadow: 0 0 0 5px #fff;
  }

  .btn-group {
    margin-top: -15px;
  }

  .table {
    margin-bottom: 0;
  }
}

/**
* Traceback
* ============================================================================
*/

.traceback {
  list-style-type: none;
  padding-left: 0;
  border: 1px solid @trim-dark;
  border-radius: 3px;
  box-shadow: 0 1px 2px rgba(0,0,0, .04);
}

// TODO(dcramer): we probably shouldnt overload these
pre.traceback {
  margin: 0 0 20px;
}

div.traceback > ul {
  padding: 0;
  margin-bottom: 0;

  li {
    &:first-child {
      border-top: none;

      .title {
        border-top: none;
        border-top-right-radius: 3px;
        border-top-left-radius: 3px;
      }
    }

    &:last-child .title {
      border-bottom-right-radius: 3px;
      border-bottom-left-radius: 3px;
    }
  }
}

.raw-toggle {
  input {
    margin-right: 6px;
    position: relative;
    top: -1px;
  }
}

/**
* Frame
* ============================================================================
*/

.exc-message {
  margin: 15px 0 0;
  word-wrap: break-word;
  white-space: pre-wrap;
  color: @gray-darker;
  padding: 0;
  background: none;
}

.frames-omitted,
.exc-omitted {
  color: @gray-dark;
  font-size: 14px;
  font-weight: 600;
  border-left: 3px solid @red;
  border-right: 1px solid lighten(@red, 30%);
  background: lighten(@red, 35%);
  padding: 10px 20px;
  margin-bottom: 10px !important;
  margin-left: -21px;
  margin-right: -21px;
}

.exception {
  border-top: 1px solid @trim;
  margin: 0 -20px;
  padding: 15px 20px 0;

  &:first-child {
    border-top: 0;
    padding-top: 0;
  }

  .traceback {
    margin-top: 15px;
  }
}

.traceback {
  &.no-exception {
    margin-top: -20px;
  }

  &.no-exception .frame:first-child {
    border-top: 0;
  }

  .frame {
    list-style-type: none;
    position: relative;
    margin: 0;
    border-top: 1px solid @trim;

    &.frame-errors {}

    &.system-frame { }

    h3 {
      font-size: 22px;
    }

    &.is-expandable .title {
      cursor: pointer;
      &:hover {
        background: lighten(@blue-light, 25);
      }
    }

    &.system-frame.is-expandable .title:hover {
      background: darken(@white-dark, 5);
    }

    .title {
      padding: 8px 20px;
      font-size: 13px;
      margin: 0;
      // line-height: 1.4;
      line-height: 16px;
      background: lighten(@blue-light, 30);

      code {
        font-family: inherit;
        font-weight: bold;
      }

      .informal {
        font-style: italic;
      }

      a.annotation {
        &.trigger-popover {
          cursor: pointer;
        }
        color: inherit;
        padding: 0 1px;
        border-bottom: 1px dotted #666;
        &:hover { text-decoration: none; }
      }
    }

    &.system-frame .title {
      background: @white-dark;
    }

    &.missing-frame .title {
      background: lighten(@red-light, 30);
    }

    .title.as-table {
      display: flex;
      align-items: baseline;
      width: 100%;

      > span {
        display: block;
        padding: 0 5px;
      }

      .package {
        width: 15%;
        font-size: 13px;
        font-weight: bold;
        .truncate;
        flex-grow: 0;
        flex-shrink: 0;
      }

      .address {
        font-family: @font-family-code;
        font-size: 11px;
        color: @gray-dark;
        letter-spacing: -0.25px;
        width: 85px;
        flex-grow: 0;
        flex-shrink: 0;
      }

      .symbol {
        word-break: break-word;
        flex: 1;

        code {
          background: transparent;
          color: @blue-dark;
          padding-right: 5px;
        }

        span.offset {
          font-weight: bold;
          padding-right: 10px;
        }

        span.filename {
          color: @purple;

          &:before {
            content: "(";
          }
          &:after {
            content: ")";
          }
        }
      }
    }

    .original-src {
      font-size: 12px;
      padding-left: 3px;
      position: relative;
      top: 1px;
    }

    .icon-open {
      font-size: 12px;
      margin-right: 3px;
      margin-left: 3px;
      position: relative;
      top: 1px;
    }

    .in-at {
      opacity: .6;
      margin: 0 2px;
    }

    .blame {
      color: lighten(@gray, 5);

      a {
        color: @gray;
      }

      .icon-mark-github {
        position: relative;
        top: 1px;
      }
    }

    .tooltip-inner {
      word-wrap: break-word;
      text-align: left;
      max-width: 300px;
    }

    .divider {
      border-left: 1px solid @trim;
      display: inline-block;
      width: 1px;
      height: 10px;
      margin: 0 6px;
      position: relative;
      top: 1px;
    }

    code {
      padding: 0;
      background: inherit;
      font-size: inherit;
      color: inherit;
    }

    .empty-context {
      padding: 20px;
      color: @gray;

      p {
        display: inline-block;
        margin-bottom: 0;
      }

      .icon {
        opacity: .45;
        margin-right: 10px;
        font-size: 0.85em;
      }
    }

    .context {
      display: none;
      background: #fff;
      margin: 0;
      padding: 8px 0;

      > li {
        padding: 0 20px;
        background: inherit;
      }

      table.key-value {
        border-top: 1px solid @trim;
        padding: 0;
        margin: 0 0 -8px;

        td {
          border-bottom: 1px solid @trim !important;

          &.key {
            width: 125px;
            max-width: 125px;
          }

          &.value pre {
            background: inherit;
          }
        }

        tr:last-child {
          td {
            border-bottom: 0 !important;
          }
        }
      }

      &.expanded {
        display: block;
      }
    }

    .box-clippable {
      margin-left: 0;
      margin-right: 0;
      &:first-of-type {
        margin-top: 0;
      }
    }

    .tag-app {
      color: #aaa;
      font-size: 0.9em;
      margin-left: 10px;
    }

    > div > table.key-value {
      margin-bottom: 5px;
      > tbody > tr > th {
        color: @gray-dark;
        text-align: right;
        padding-right: 12px !important;
      }
    }

    .btn-toggle {
      display: block;
      float: right;
      .square(16px);
      padding: 0;
      margin-left: 10px;
      line-height: 16px;
      font-size: 9px;
      text-align: center;
    }

    .expand-button:hover {
      cursor: pointer;
    }

    &.expanded {
      .expandable {
        height: auto;
      }
    }

    &:last-child {
      .context {
        margin-bottom: 0;
      }

      .toggle-expand .btn {
        margin-bottom: -13px;
      }
    }
  }

  &.in-app-traceback .frame.leads-to-app {
    .leads-to-app-hint {
      display: none;
    }

    &.collapsed {
      .title {
        opacity: 0.7;
        font-size: 12px;
        padding: 4px 20px 4px 20px;
        background: lighten(@blue-light, 30);
        &.is-expandable:hover {
          opacity: 1.0;
        }
        .package {
          width: auto;
        }
      }
      .in-at-line, .lineno, .btn-toggle, .address {
        display: none;
      }
      .leads-to-app-hint { display: inline; }
    }
  }

  &.full-traceback {
    .leads-to-app-hint {
      display: none!important;
    }
  }

  .expandable {
    height: 0;
    overflow: hidden;
    position: relative;

    .icon-plus {
      position: absolute;
      left: 8px;
      top: 6px;
      opacity: .25;
      .transition(.1s opacity linear);
    }

    &.key-value {
      display: none;
    }

    .ws {
      display: none;
    }

    &:hover {
      .icon-plus {
        opacity: .5;
      }
    }
  }

  .expanded {
    .expandable {
      overflow: none;
      height: auto;
    }

    .ws {
      display: inline;
    }
  }

  ol.context {
    margin: 0;
    list-style-position: inside;
    border-radius: 3px;
    padding-left: 0;

    .key-value {
      display: none;

      pre {
        overflow: auto;
      }
    }

    > li {
      padding-left: 15px;
      font-family: @font-family-code;
      color: #222;
      background-color: #f6f7f8;
      line-height: 24px;
      font-size: 12px;
      white-space: pre;
      white-space: pre-wrap;
      word-wrap: break-word;
      min-height: 24px;
    }

    > li.active {
      background-color: #f6f7f8;
      list-style-type: none;
      border-radius: 2px;

      &:first-child:last-child {
        background-color: inherit;
        color: inherit;
        border-radius: 0;
      }

      pre {
        color: @gray-dark;
      }
    }

    > li:first-child {
        border-radius: 2px 2px 0 0;
    }

    > li:last-of-type {
        border-radius: 0 0 2px 2px;
    }

    li.closed {
      border-radius: 2px;
    }

    &.expanded {
      .key-value {
        display: table;
      }

      > li.active {
        background-color: @purple;
        color: #fff;
        list-style-type: inherit;
        border-radius: 0;
      }
    }
  }

  ol.context-line {
    > li {
      > span {
        float: right;
      }
    }
  }
}

.exception-mechanism {
  margin: 15px 0;
}

#full-message {
  line-height: 1.5em;

  &#full-message {
    background: none;
    padding: 0;
  }
}

&.expanded div.commands,
div.commands:hover {
  .opacity(100);
  a {
    color: @state-info-text;
  }
}

div.commands {
  position: absolute;
  right: 10px;
  top: 6px;
  font-size: 0.9em;
  .opacity(30);

  a {
    color: #666;
    text-decoration: none;
    span {
      font-size: 9px;
      margin-right: 5px;
    }
  }
}

// Request

.request {
  .path {
    font-weight: normal;
    float: left;

    strong {
      margin-right: 4px;
    }
  }
}

.box-clippable {
  position: relative;
  margin-left: -20px;
  margin-right: -20px;
  padding: 16px 20px 1px;
  border-top: 1px solid #f1f2f3;
  .transition(all 5s ease-in-out);

  &.revealed {
    /* For "Show More" animation */
    max-height: 50000px;
  }

  &:first-of-type {
    margin-top: -20px;
    border: 0;
  }

  h5 {
    margin-bottom: 15px;
  }

  .clip-fade {
    position: absolute;
    left: 0;
    right: 0;
    bottom: 0;
    padding: 40px 0 0;
    #gradient > .vertical(rgba(255,255,255, .15), rgba(255,255,255, 1));
    text-align: center;
    border-bottom: 15px solid #fff;
  }

  &.clipped {
    max-height: 200px;
    overflow: hidden;
  }

}

.box.errors {
  border-color: #E7C0BC;
  background: #FDF6F5;
  color: rgba(0,0,0, .70);
  font-size: 15px;

  .box-content {
    padding: 10px 20px;

    a {
      font-weight: bold;
      color: rgba(0,0,0, .70);
      &:hover {
        color: rgba(0,0,0, .90);
      }
    }

    p {
      margin: 0;
      line-height: 1.5;

      .btn {
        margin-left: 5px;
      }
    }

    ul {
      border-top: 1px solid #EFE0E1;
      margin: 10px 0 0;
      padding: 10px 0 0 20px;

      li {
        margin-bottom: 5px;
      }
    }

    pre {
      background: #F9EDED;
      color: #381618;
      margin: 5px 0 0;
    }
  }
}


/* message details */
.server-list, .url-list, .logger-list, .level-list { list-style: none; margin-left: 0; margin-bottom: 0; }
.server-list li, .url-list li { padding-bottom: 10px; }
.url-list li a { line-height: 18px; }

pre.val, span.val {
  span {
    display: inline;
  }
}

.val-string {
  color: darken(@purple, 10);
  border-radius: 3px;
  padding: 2px 4px;
  margin: -2px -4px;
}

.val-string-multiline {
  background: white;
  display: block!important;
  margin: 0px 0px 0px 15px;
  overflow: auto;
}

.val-stripped {
  color: darken(@red, 10);
  background: transparent;
}

.val-repr {
  color: darken(@blue, 10);
}

.val-number {
  color: darken(@pink, 10);
}

.val-bool, .val-null {
  color: darken(@blue, 10);
  font-weight: bold;
}

.val-dict {
  display: block;

  .val-dict-items {
    display: block;
    padding: 0 0 0 15px;

    .val-dict-pair {
      display: block;

    }
  }

  .val-dict-key, .val-dict-key .val-string {
    color: darken(@red, 5);
    background: transparent;
    border-radius: none;
  }
}

.val-array {
  display: block;

  .val-array-items {
    display: block;
    padding: 0 0 0 15px;

    .val-array-item {
      display: block;
    }
  }
}

.val-toggle {
  > a.val-toggle-link:before {
    content: "+";
  }

  > .val-array-items, > .val-dict-items {
    display: none;
  }

  &.val-toggle-open {
    > a.val-toggle-link:before {
      content: "-";
    }

    > .val-array-items, > .val-dict-items {
      display: block;
    }
  }

  a.val-toggle-link {
    background: @link-color;
    border-radius: 2px;
    color: white;
    font-weight: bold;
    font-size: 10px;
    line-height: 11px;
    text-align: center;
    height: 11px;
    width: 11px;
    display: inline-block;

    &:hover {
      background: @link-color-hover;
    }
  }

  &.val-toggle-open > a.val-toggle-link {
    background: @gray-light;
  }

  &.val-toggle-open > a.val-toggle-link:hover {
    background: @gray;
  }
}

/**
* Exceptions and Threads
* ============================================================================
*/
.box .thread {
  .exception {
    margin-top: 10px;
  }
  .traceback.no-exception {
    margin-top: 0;
  }
}

/**
* Shared Group Detail
* ============================================================================
*/

.shared-group {
  .container {
    max-width: 900px;
  }
  header .icon-sentry-logo {
    &:before {
      content: "\e61a";
    }
  }
}

/**
* Breadcrumbs / Timeline
* ============================================================================
*/

.breadcrumb-box {
  .box-content {
    padding: 0 !important;
  }
}

ul.crumbs {
  .list-unstyled;
  border: 1px solid @trim-dark;
  border-radius: 3px;
  box-shadow: 0 1px 2px rgba(0,0,0, .04);
  margin-bottom: 0;

  li {
    margin: 0;
    border-left: 1px solid transparent;
    border-right: 1px solid transparent;
    border-bottom: 1px solid lighten(@trim, 2);
    padding: 6px 20px 3px 60px;
    position: relative;
    margin-left: -1px;
    margin-right: -1px;

    &:before {
      display: block;
      content: "";
      width: 2px;
      top: 0;
      bottom: 0;
      left: 30px;
      background: #E7EAEF;
      position: absolute;
    }

    &:first-child {
      border-top-right-radius: 2px;
      border-top-left-radius: 2px;
    }

    &:last-child {
      border-bottom: 0;
      border-bottom-right-radius: 2px;
      border-bottom-left-radius: 2px;
    }

    h5 {
      font-size: 15px;
      margin-bottom: 3px;
      line-height: 24px;
      text-transform: capitalize;
    }

    p {
      margin: 0;
      padding: 0;
    }

    .message-text {
      font-size: 15px;
      padding-top: 2px;
    }

    .icon-container {
      display: block;
      .square(26px);
      background: #fff;
      border: 1px solid @gray-light;
      box-shadow: 0 1px 2px rgba(0, 0, 0, .08);
      border-radius: 32px;
      position: absolute;
      top: 5px;
      left: 18px;
      z-index: 1;

      .icon {
        font-size: 14px;
        position: absolute;
        left: 5px;
        top: 4px;
        font-family: 'sentry-simple';
        speak: none;
        font-style: normal;
        font-weight: normal;
        font-variant: normal;
        text-transform: none;
        line-height: 1;

        /* Better Font Rendering =========== */
        -webkit-font-smoothing: antialiased;
        -moz-osx-font-smoothing: grayscale;
      }
    }

    time, span.dt {
      font-size: 12px;
      color: @gray-dark;
      position: absolute;
      right: 20px
    }

    em {
      font-style: normal;
    }

    span.crumb-category {
      font-size: 95%;
      font-weight: bold;
      text-transform: none;
      .truncate;
      padding-right: 10px;
      color: @gray-darker;
    }

    span.timing {
      font-size: 90%;
      padding-left: 6px;
      font-weight: normal;
      color: @gray;
    }

    span.crumb-level {
      background: @gray;
      border-radius: 2px;
      font-size: 11px;
      font-weight: bold;
      color: white;
      padding: 2px 4px;
    }

    * + span.crumb-level {
      margin-left: 6px;
    }

    .table.key-value {
      margin-bottom: 0;
      background: none;

      thead td:first-child {
        font-weight: bold;
      }

      td {
        padding: 2px 0 !important;
        font-weight: normal;
      }

      td.value {
        padding: 2px 60px 2px 0 !important;
      }

      .key {
        width: 110px;
        max-width: 110px;
        color: @gray-dark;
        line-height: 1.6 !important;
      }

      pre {
        display: inline-block;
        padding: 0;
        margin-top: 1px;
        background: none;
      }
    }

    div.summary {
      max-height: 42px;
      overflow: hidden;

      &.can-expand {
        cursor: pointer;
        position: relative;

        &:after {
          position: absolute;
          bottom: 0;
          left: 0;
          right: 0;
          content: " ";
          display: block;
          width: 100%;
          height: 15px;
          #gradient > .vertical(rgba(255, 255, 255, 0), rgba(255, 255, 255, 1));
          z-index: 1;
        }

        &:hover {
          &:before {
            position: absolute;
            bottom: 4px;
            right: 0;
            font-family: 'sentry-simple';
            content: "\e617";
            background: @white-dark;
            border: 1px solid darken(@trim, 5);
            border-radius: 3px;
            box-shadow: 0 1px 3px rgba(0,0,0, .1);
            z-index: 2;
            padding: 0 5px;
            margin-left: -14px;
          }
        }
      }

      &.expanded {
        max-height: none;
        &:after, &:before {
          display: none;
        }
      }

      pre {
        display: inline-block;
      }
    }

    &.crumbs-collapsed {
      background: @white-dark;
      margin: 0;
      min-height: 36px;

      &:before {
        left: 29px;
      }

      .icon-container {
        left: 17px;
      }

      .icon {
        color: @gray;
        top: 6px;
        left: 5.5px;
      }

      a {
        color: @gray-dark;
        display: block;
        font-size: 15px;
        padding: 6px 0 5px;
        margin: -5px 0;

        &:hover {
          color: @gray-darkest;
        }
      }
    }

    .query {
      display: inline;

      .keyword {
        font-weight: 600;
      }

      span {
        display: inline;
      }
      span.param {
        color: @gray-darker;
        font-weight: bold;
        padding: 2px 5px;
        margin: -2px -3px;
        background: @gray-lightest;
        border-radius: 2px;
      }
    }

    &.crumb-default {
      padding-top: 7px;
      clear: both;

      .icon {
        color: @gray-dark;
        top: 5px;
        left: 6px;

        &:before {
          content: "\e909";
        }
      }

      span.logger {
        padding-left: 8px;
        color: @gray;
      }
    }

    &.crumb-navigation {
      .icon-container {
        border-color: @blue-dark;

        .icon {
          top: 5px;
          left: 5.5px;
          color: @blue;
          &:before {content: "\e90b";}
        }
      }
    }

    &.crumb-http {
      .icon-container {
        border-color: @green-dark;

        .icon {
          top: 5px;
          left: 5.5px;
          color: @green;
          &:before {
            content: "\e908";
          }
        }
      }
    }

    &.crumb-user {
      .icon-container {
        border-color: @purple-dark;
      }

      .icon {
        color: @purple;
        left: 5.5px;
      }

      .icon:before {
        content: "\e608";
      }
    }

    &.crumb-warning {
      .crumb-level {
        background: @yellow-orange;
      }

      .icon-container {
        border-color: @yellow-orange-dark;

        .icon {
          top: 4px;
          left: 5.5px;
          color: @yellow-orange;
          &:before {
            content: "\e906";
          }
        }
      }
    }

    &.crumb-debug {
      .crumb-level {
        background: @blue;
      }
    }

    &.crumb-error, &.crumb-critical {
      background: #fffcfb;
      border: 1px solid #E7C0BC;
      margin: -1px -1px;

      .crumb-level {
        background: @red;
      }

      .icon {
        color: @red;
        top: 4px;
        left: 5.5px;
        &:before {
          content: "\e906";
        }
      }

      h5 {
        color: #000 !important;
      }

      td, pre, time, .dt {
        color: #504140 !important;
      }

      .icon-container {
        border-color: @red-dark;
      }

      &:before {
        background: #F1D8D5;
      }
    }


    &.crumb-last {
      border-radius: 0 0 3px 3px;

      &:before {
         bottom: auto;
         height: 20px;
      }
    }
  }
}


/**
* Responsive medium screen
* ============================================================================
*/

@media(max-width:991px) {
  .group-stats-column {
    float: none;
  }
}

/**
* Responsive small screen
* ============================================================================
*/

@media(max-width:767px) {
  .group-detail {

    h3 {
      white-space: normal;
      font-size: 20px;
      line-height: 1.1;
    }

    .meta {
      font-size: 13px;
    }

    .assignee-selector {
      .dropdown-menu {
        left: 0 !important;
        right: auto !important;

        &:before, &:after {
          display: none;
        }
      }
    }

    .assigned-to, .is-assigned {
      text-align: left;
    }

    .count {
      font-size: 18px;
      text-align: left;
    }

    .stats {
      margin: 15px 0;

      .row {
        border: 1px solid #E9EBEC;
        border-radius: 4px;
        margin: 0;
        padding: 10px 5px;
      }
    }

    .is-assigned {
      padding-top: 0;
    }
  }

  // Context callout

  .context-summary {
    flex-direction: column;
    margin-top: 0;

    .context-item {
      border: 0;
      border-top: 1px solid @trim;
      max-width: 100%;
    }
  }

  .event-toolbar {
    display: none;
  }

  .context {
    overflow: auto;

    li {
      width: 800px;
    }
  }

  .group-notifications, .group-privacy {
    display: none;
  }
}<|MERGE_RESOLUTION|>--- conflicted
+++ resolved
@@ -771,14 +771,8 @@
 
   .context-item {
     flex: 1;
-<<<<<<< HEAD
     padding-top: 4px;
     padding-left: 64px;
-=======
-    padding: 20px 20px 17px;
-    border-left: 1px solid lighten(@trim, 5);
-    padding-left: 76px;
->>>>>>> e0db6edb
     position: relative;
     min-height: 48px;
     max-width: 33.3%;
